--- conflicted
+++ resolved
@@ -97,7 +97,6 @@
                     next_phase=memo["nextPhase"],
                 ) for memo in data["memos"]]
                 
-<<<<<<< HEAD
                 context = data["context"]
                 if isinstance(context, str):
                     try:
@@ -106,10 +105,6 @@
                         context = None 
                 
                 job = ACPJob(
-=======
-                
-        job = ACPJob(
->>>>>>> ec5bc21b
                     acp_client=self,
                     id=data["id"],
                     provider_address=data["providerAddress"],
@@ -132,7 +127,6 @@
                     next_phase=memo["nextPhase"],
                 ) for memo in data["memos"]]
                 
-<<<<<<< HEAD
                 context = data["context"]
                 if isinstance(context, str):
                     try:
@@ -141,9 +135,6 @@
                         context = None 
                 
                 job = ACPJob(
-=======
-        job = ACPJob(
->>>>>>> ec5bc21b
                     acp_client=self,
                     id=data["id"],
                     provider_address=data["providerAddress"],
