--- conflicted
+++ resolved
@@ -335,7 +335,6 @@
 >{
 >  "description": "Defines the response structure for fetching an agent's complete portfolio.",
 >  "response": {
-<<<<<<< HEAD
 >    "agentId": "string",                  // "agt-1a2b3c4d"
 >    "agentType": "string",                // "spot_trader" | "perp_trader" | "yield_farmer" | "prediction"
 >    "walletAddress": "string",            // "0xAb5801a7D398351b8bE11C439e05C5B3259aeC9B"
@@ -355,32 +354,10 @@
 >        "status": "string",               // "open" | "pending"
 >        "currentValueUSDC": "float",       // 12500.50
 >        "unrealizedPnLUSDC": "float",      // 2500.50
-=======
->    "agentId": "string",                      // "agt-1a2b3c4d"
->    "agentType": "string",                    // "spot_trader" | "perp_trader" | "yield_farmer" | "prediction"
->    "walletAddress": "string",                // "0xAb5801a7D398351b8bE11C439e05C5B3259aeC9B"
->    "timestamp": "iso_8601_string",           // "2025-07-10T00:25:38Z"
->    "accountSummary": {
->      "totalValueUSDC": "float",              // 15250.75
->      "netDepositsUSDC": "float",             // 10000.00
->      "unrealizedPnLUSDC": "float",           // 250.75
->      "realizedPnLUSDC": "float",             // 1345.50
->      "status": "string"                      // "active" | "closed"
->    },
->    "openPositions": [
->      {
->        "positionId": "number",               // 2
->        "positionType": "string",             // "spot" | "perpetual" | "yield" | "prediction",
->        "marketIdentifier": "string",         // "BTC/USDC", "ETH-USDC LP", "Manchester United vs. Chelsea"
->        "status": "string",                   // "open" | "pending"
->        "currentValueUSDC": "float",          // 12500.50
->        "unrealizedPnLUSDC": "float",         // 2500.50
->>>>>>> 5effed05
 >        "timestampOpened": "iso_8601_string", // "2025-06-01T10:00:00Z"
 >        "details": {
 >          "description": "The structure of this object is determined by the `positionType` field. Only one of the following schemas will be used.",
 >          "spot_details": {
-<<<<<<< HEAD
 >            "quantity": "float",          // 0.2
 >            "avgBuyPriceUSDC": "float",       // 50000.00
 >            "currentPriceUSDC": "float",      // 62502.50
@@ -411,57 +388,17 @@
 >            "odds": "float",              // 2.25
 >            "stakeUSDC": "float",          // 100.00
 >            "potentialPayoutUSDC": "float" // 225.00
-=======
->            "quantity": "float",              // 0.2
->            "avgBuyPriceUSDC": "float",       // 50000.00
->            "currentPriceUSDC": "float",      // 62502.50
->            "pnlUSDC": "float"                // 2500.50
->          },
->          "perpetual_details": {
->            "size": "float",                  // 1.5
->            "side": "string",                 // "long" | "short"
->            "entryPriceUSDC": "float",        // 3200.00
->            "currentPriceUSDC": "float",      // 3450.70
->            "liquidationPriceUSDC": "float",  // 2850.10
->            "marginUsedUSDC": "float",        // 480.15
->            "pnlUSDC": "float"                // 376.05
->          },
->          "yield_details": {
->            "protocol": "string",             // "Compound"
->            "poolName": "string",             // "cUSDCC"
->            "stakedTokenSymbol": "string",    // "USDCC"
->            "stakedAmountUSDC": "float",      // 10000.00
->            "rewardsEarnedUSDC": "float",     // 50.25
->            "currentApy": "float",            // 0.051
->            "netApy": "float",                // 0.048
->            "depositTxHash": "string"         // "0x1a2b...c9d8"
->          },
->          "prediction_details": {
->            "event": "string",                // "England vs Germany"
->            "league": "string",               // "UEFA Nations League"
->            "odds": "float",                  // 2.25
->            "stakeUSDC": "float",             // 100.00
->            "potentialPayoutUSDC": "float"    // 225.00
->>>>>>> 5effed05
 >          }
 >        }
 >      }
 >    ],
 >    "historicalPositions": [
 >      {
-<<<<<<< HEAD
 >        "positionId": "number",           // 1
 >        "positionType": "string",         // "prediction"
 >        "marketIdentifier": "string",     // "Liverpool vs Arsenal"
 >        "status": "string",               // "closed" | "liquidated" | "settled_win" | "settled_loss" | "void"
 >        "realizedPnLUSDC": "float",        // 40.00
-=======
->        "positionId": "number",               // 1
->        "positionType": "string",             // "prediction"
->        "marketIdentifier": "string",         // "Liverpool vs Arsenal"
->        "status": "string",                   // "closed" | "liquidated" | "settled_win" | "settled_loss" | "void"
->        "realizedPnLUSDC": "float",           // 40.00
->>>>>>> 5effed05
 >        "timestampOpened": "iso_8601_string", // "2025-05-20T12:00:00Z"
 >        "timestampClosed": "iso_8601_string", // "2025-05-22T22:00:00Z"
 >        "details": {
