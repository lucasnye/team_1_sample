# virtuals_acp/client.py
import json
import signal
import sys
import threading
import time
from dataclasses import asdict
from datetime import datetime, timezone, timedelta
from typing import List, Literal, Optional, Tuple, Union, Dict, Any, Callable

import requests
import socketio
import socketio.client
from eth_account import Account
from eth_account.signers.local import LocalAccount
from web3 import Web3
from web3.middleware import ExtraDataToPOAMiddleware

from importlib.metadata import version
from virtuals_acp.configs import ACPContractConfig, DEFAULT_CONFIG
from virtuals_acp.contract_manager import _ACPContractManager
from virtuals_acp.exceptions import ACPApiError, ACPError
from virtuals_acp.job import ACPJob
from virtuals_acp.memo import ACPMemo
<<<<<<< HEAD
from virtuals_acp.models import ACPAgentSort, ACPJobPhase, ACPGraduationStatus, ACPOnlineStatus, MemoType, IACPAgent
=======
from virtuals_acp.models import ACPAgentSort, ACPJobPhase, MemoType, IACPAgent, IDeliverable
>>>>>>> a1736475
from virtuals_acp.offering import ACPJobOffering


class VirtualsACP:
    def __init__(self,
                 wallet_private_key: str,
                 entity_id: int,
                 agent_wallet_address: Optional[str] = None,
                 config: ACPContractConfig = DEFAULT_CONFIG,
                 on_new_task: Optional[Callable] = None,
                 on_evaluate: Optional[Callable] = None):

        self.config = config
        self.w3 = Web3(Web3.HTTPProvider(config.rpc_url))
        self.entity_id = entity_id

        if config.chain_env == "base-sepolia":
            self.w3.middleware_onion.inject(ExtraDataToPOAMiddleware, layer=0)

        if not self.w3.is_connected():
            raise ConnectionError(f"Failed to connect to RPC URL: {config.rpc_url}")

        self.signer_account: LocalAccount = Account.from_key(wallet_private_key)

        if agent_wallet_address:
            self._agent_wallet_address = Web3.to_checksum_address(agent_wallet_address)
        else:
            self._agent_wallet_address = self.signer_account.address
            # print(f"Warning: agent_wallet_address not provided, defaulting to signer EOA: {self._agent_wallet_address}")

        # Initialize the contract manager here
        self.contract_manager = _ACPContractManager(self.w3, self._agent_wallet_address, entity_id, config,
                                                    wallet_private_key)
        self.acp_api_url = config.acp_api_url

        # Socket.IO setup
        self.on_new_task = on_new_task
        self.on_evaluate = on_evaluate or self._default_on_evaluate
        self.sio = socketio.Client()
        self._setup_socket_handlers()
        self._connect_socket()

    def _default_on_evaluate(self, job: ACPJob) -> Tuple[bool, str]:
        """Default handler for job evaluation events."""
        return True, "Succesful"

    def _on_room_joined(self, data):
        print('Connected to room', data)  # Send acknowledgment back to server
        return True

    def _on_evaluate(self, data):
        print('--------------------------------')
        print(f"Evaluating job {data}")
        print('--------------------------------')
        if self.on_evaluate:
            print(f"Evaluating job {data}")
            try:
                threading.Thread(target=self.handle_evaluate, args=(data,)).start()
                return True
            except Exception as e:
                print(f"Error in onEvaluate handler: {e}")
                return False

    def _on_new_task(self, data):
        if self.on_new_task:
            try:
                threading.Thread(target=self.handle_new_task, args=(data,)).start()
                return True
            except Exception as e:
                print(f"Error in onNewTask handler: {e}")
                return False

    def handle_new_task(self, data) -> None:
        memos = [ACPMemo(
            id=memo["id"],
            type=MemoType(int(memo["memoType"])),
            content=memo["content"],
            next_phase=memo["nextPhase"],
        ) for memo in data["memos"]]

        context = data["context"]
        if isinstance(context, str):
            try:
                context = json.loads(context)
            except json.JSONDecodeError:
                context = None

        job = ACPJob(
            acp_client=self,
            id=data["id"],
            provider_address=data["providerAddress"],
            client_address=data["clientAddress"],
            evaluator_address=data["evaluatorAddress"],
            memos=memos,
            phase=data["phase"],
            price=data["price"],
            context=context
        )
        print(f"Received new task: {job}")
        if self.on_new_task:
            self.on_new_task(job)

    def handle_evaluate(self, data) -> None:
        memos = [ACPMemo(
            id=memo["id"],
            type=MemoType(int(memo["memoType"])),
            content=memo["content"],
            next_phase=memo["nextPhase"],
        ) for memo in data["memos"]]

        context = data["context"]
        if isinstance(context, str):
            try:
                context = json.loads(context)
            except json.JSONDecodeError:
                context = None

        job = ACPJob(
            acp_client=self,
            id=data["id"],
            provider_address=data["providerAddress"],
            client_address=data["clientAddress"],
            evaluator_address=data["evaluatorAddress"],
            memos=memos,
            phase=data["phase"],
            price=data["price"],
            context=context
        )
        print(f"Received evaluate: {job}")
        self.on_evaluate(job)

    def _setup_socket_handlers(self) -> None:
        self.sio.on('roomJoined', self._on_room_joined)
        self.sio.on('onEvaluate', self._on_evaluate)
        self.sio.on('onNewTask', self._on_new_task)

    def _connect_socket(self) -> None:
        """Connect to the socket server with appropriate authentication."""
        headers_data = { 'x-sdk-version': version("virtuals_acp"), 'x-sdk-language': 'python' }
        auth_data = { 'walletAddress': self.agent_address }

        if self.on_evaluate != self._default_on_evaluate:
            auth_data['evaluatorAddress'] = self.agent_address

        try:
            self.sio.connect(
                self.acp_api_url,
                auth=auth_data,
                headers=headers_data,
                transports=['websocket'],
            )

            def signal_handler(sig, frame):
                self.sio.disconnect()
                sys.exit(0)

            signal.signal(signal.SIGINT, signal_handler)
            signal.signal(signal.SIGTERM, signal_handler)

        except Exception as e:
            print(f"Failed to connect to socket server: {e}")

    def __del__(self):
        """Cleanup when the object is destroyed."""
        if hasattr(self, 'sio') and self.sio is not None:
            self.sio.disconnect()

    @property
    def agent_address(self) -> str:
        return self._agent_wallet_address

    @property
    def signer_address(self) -> str:
        return self.signer_account.address

    def browse_agents(
            self,
            keyword: str,
            cluster: Optional[str] = None,
            sort_by: Optional[List[ACPAgentSort]] = None,
            top_k: Optional[int] = None,
            graduation_status: Optional[ACPGraduationStatus] = None,
            online_status: Optional[ACPOnlineStatus] = None
    ) -> List[IACPAgent]:
        url = f"{self.acp_api_url}/agents/v2/search?search={keyword}"
        top_k = 5 if top_k is None else top_k

        if sort_by:
            url += f"&sortBy={','.join([s.value for s in sort_by])}"

        if top_k:
            url += f"&top_k={top_k}"

        if self.agent_address:
            url += f"&walletAddressesToExclude={self.agent_address}"

        if cluster:
            url += f"&cluster={cluster}"

        if graduation_status is not None:
            url += f"&graduationStatus={graduation_status}"
                
        if online_status is not None:
            url += f"&onlineStatus={online_status}"

        try:
            response = requests.get(url)
            response.raise_for_status()
            data = response.json()

            agents_data = data.get("data", [])
            agents = []
            for agent_data in agents_data:
                offerings = [
                    ACPJobOffering(
                        acp_client=self,
                        provider_address=agent_data["walletAddress"],
                        type=off["name"],
                        price=off["price"],
                        requirementSchema=off.get("requirementSchema", None)
                    )
                    for off in agent_data.get("offerings", [])
                ]

                agents.append(IACPAgent(
                    id=agent_data["id"],
                    name=agent_data.get("name"),
                    description=agent_data.get("description"),
                    wallet_address=Web3.to_checksum_address(agent_data["walletAddress"]),
                    offerings=offerings,
                    twitter_handle=agent_data.get("twitterHandle"),
                    metrics=agent_data.get("metrics"),
                    processing_time=agent_data.get("processingTime", "")
                ))
            return agents
        except requests.exceptions.RequestException as e:
            raise ACPApiError(f"Failed to browse agents: {e}")
        except Exception as e:
            raise ACPError(f"An unexpected error occurred while browsing agents: {e}")

    def initiate_job(
            self,
            provider_address: str,
            service_requirement: Union[Dict[str, Any], str],
            amount: float,
            evaluator_address: Optional[str] = None,
            expired_at: Optional[datetime] = None
    ) -> int:
        if expired_at is None:
            expired_at = datetime.now(timezone.utc) + timedelta(days=1)

        eval_addr = Web3.to_checksum_address(evaluator_address) if evaluator_address else self.agent_address

        job_id = None
        retry_count = 3
        retry_delay = 3

        user_op_hash = self.contract_manager.create_job(
            self.agent_address, provider_address, eval_addr, expired_at
        )

        time.sleep(retry_delay)
        for attempt in range(retry_count):
            try:
                response = self.contract_manager.validate_transaction(user_op_hash)

                if response.get("status") == 200:
                    logs = response.get("receipts", [])[0].get("logs", [])
                    contract_logs = next(
                        (log for log in logs if
                         log.get("address", "").lower() == self.contract_manager.config.contract_address.lower()),
                        None
                    )

                    if not contract_logs:
                        raise Exception("Failed to get contract logs")

                    try:
                        job_id = int(Web3.to_int(hexstr=contract_logs.get("data")))
                        break
                    except (ValueError, TypeError, AttributeError):
                        raise Exception("Failed to parse job ID from contract logs")

                # data = response.get("data", {})
                # if not data:
                #     raise Exception("Invalid tx_hash!")

                # if data.get("status") == "retry":
                #     raise Exception("Transaction failed, retrying...")

                # if data.get("status") == "failed":
                #     break

                # if data.get("status") == "success":
                #     job_id = int(data.get("result").get("jobId"))

                # if job_id is not None and job_id != "":
                #     break  

            except Exception as e:
                if (attempt == retry_count - 1):
                    print(f"Error in create_job function: {e}")
                if attempt < retry_count - 1:
                    time.sleep(retry_delay)
                else:
                    raise

        if job_id is None or job_id == "":
            raise Exception("Failed to create job")

        amount_in_wei = self.w3.to_wei(amount, "ether")
        self.contract_manager.set_budget(job_id, amount_in_wei)
        time.sleep(10)

        self.contract_manager.create_memo(
            job_id,
            service_requirement if isinstance(service_requirement, str) else json.dumps(service_requirement),
            MemoType.MESSAGE,
            is_secured=True,
            next_phase=ACPJobPhase.NEGOTIATION
        )
        print(f"Initial memo for job {job_id} created.")

        payload = {
            "jobId": job_id,
            "clientAddress": self.agent_address,
            "providerAddress": provider_address,
            "description": service_requirement,
            "expiredAt": expired_at.astimezone(timezone.utc).isoformat(),
            "evaluatorAddress": evaluator_address
        }

        if amount:
            payload["price"] = amount

        requests.post(
            self.acp_api_url,
            json=payload,
            headers={
                "Accept": "application/json",
                "Content-Type": "application/json",
            }
        )
        return job_id

    def respond_to_job_memo(
            self,
            job_id: int,
            memo_id: int,
            accept: bool,
            reason: Optional[str] = ""
    ) -> str:
        try:
            data = self.contract_manager.sign_memo(memo_id, accept, reason or "")
            tx_hash = data.get('receipts', [])[0].get('txHash')
            if (not accept):
                exit()

            time.sleep(10)

            print(f"Responding to job {job_id} with memo {memo_id} and accept {accept} and reason {reason}")
            self.contract_manager.create_memo(
                job_id,
                f"{reason if reason else f'Job {job_id} accepted.'}",
                MemoType.MESSAGE,
                is_secured=False,
                next_phase=ACPJobPhase.TRANSACTION
            )
            print(f"Responded to job {job_id} with memo {memo_id} and accept {accept} and reason {reason}")
            return tx_hash
        except Exception as e:
            print(f"Error in respond_to_job_memo: {e}")
            raise

    def pay_for_job(
            self,
            job_id: int,
            memo_id: int,
            amount: Union[float, str],
            reason: Optional[str] = ""
    ) -> Dict[str, Any]:

        amount_in_wei = self.w3.to_wei(amount, "ether")
        time.sleep(10)

        self.contract_manager.approve_allowance(amount_in_wei)
        time.sleep(10)

        self.contract_manager.sign_memo(memo_id, True, reason or "")
        time.sleep(10)

        reason = f"{reason if reason else f'Job {job_id} paid.'}"
        print(f"Paid for job {job_id} with memo {memo_id} and amount {amount} and reason {reason}")

        return self.contract_manager.create_memo(
            job_id,
            reason,
            MemoType.MESSAGE,
            is_secured=False,
            next_phase=ACPJobPhase.EVALUATION
        )

    def submit_job_deliverable(
            self,
            job_id: int,
            deliverable: IDeliverable
    ) -> str:

        data = self.contract_manager.create_memo(
            job_id,
            deliverable.model_dump_json(),
            MemoType.OBJECT_URL,
            is_secured=True,
            next_phase=ACPJobPhase.COMPLETED
        )
        tx_hash = data.get('receipts', [])[0].get('txHash')
        # print(f"Deliverable submission tx: {tx_hash} for job {job_id}")
        return tx_hash

    def evaluate_job_delivery(
            self,
            memo_id_of_deliverable: int,
            accept: bool,
            reason: Optional[str] = ""
    ) -> str:

        data = self.contract_manager.sign_memo(memo_id_of_deliverable, accept, reason or "")
        txHash = data.get('receipts', [])[0].get('transactionHash')
        print(f"Evaluation (signMemo) tx: {txHash} for deliverable memo ID {memo_id_of_deliverable} is {accept}")
        return txHash

    def get_active_jobs(self, page: int = 1, pageSize: int = 10) -> List["ACPJob"]:
        url = f"{self.acp_api_url}/jobs/active?pagination[page]={page}&pagination[pageSize]={pageSize}"
        headers = {
            "wallet-address": self.agent_address
        }

        try:
            response = requests.get(url, headers=headers)
            response.raise_for_status()
            data = response.json()

            jobs = []

            for job in data.get("data", []):
                memos = []
                for memo in job.get("memos", []):
                    memos.append(ACPMemo(
                        id=memo.get("id"),
                        type=MemoType(int(memo.get("memoType"))),
                        content=memo.get("content"),
                        next_phase=ACPJobPhase(int(memo.get("nextPhase"))),
                    ))

                context = job.get("context")
                if isinstance(context, str):
                    try:
                        context = json.loads(context)
                    except json.JSONDecodeError:
                        context = None

                jobs.append(ACPJob(
                    acp_client=self,
                    id=job.get("id"),
                    provider_address=job.get("providerAddress"),
                    client_address=job.get("clientAddress"),
                    evaluator_address=job.get("evaluatorAddress"),
                    memos=memos,
                    phase=job.get("phase"),
                    price=job.get("price"),
                    context=context
                ))
            return jobs
        except Exception as e:
            raise ACPApiError(f"Failed to get active jobs: {e}")

    def get_completed_jobs(self, page: int = 1, pageSize: int = 10) -> List["ACPJob"]:
        url = f"{self.acp_api_url}/jobs/completed?pagination[page]={page}&pagination[pageSize]={pageSize}"
        headers = {
            "wallet-address": self.agent_address
        }

        try:
            response = requests.get(url, headers=headers)
            response.raise_for_status()
            data = response.json()
            jobs = []

            for job in data.get("data", []):
                memos = []
                for memo in job.get("memos", []):
                    memos.append(ACPMemo(
                        id=memo.get("id"),
                        type=MemoType(int(memo.get("memoType"))),
                        content=memo.get("content"),
                        next_phase=ACPJobPhase(int(memo.get("nextPhase")))
                    ))

                context = job.get("context")
                if isinstance(context, str):
                    try:
                        context = json.loads(context)
                    except json.JSONDecodeError:
                        context = None

                jobs.append(ACPJob(
                    acp_client=self,
                    id=job.get("id"),
                    provider_address=job.get("providerAddress"),
                    client_address=job.get("clientAddress"),
                    evaluator_address=job.get("evaluatorAddress"),
                    memos=memos,
                    phase=job.get("phase"),
                    price=job.get("price"),
                    context=context
                ))
            return jobs
        except Exception as e:
            raise ACPApiError(f"Failed to get completed jobs: {e}")

    def get_cancelled_jobs(self, page: int = 1, pageSize: int = 10) -> List["ACPJob"]:
        url = f"{self.acp_api_url}/jobs/cancelled?pagination[page]=${page}&pagination[pageSize]=${pageSize}"
        headers = {
            "wallet-address": self.agent_address
        }

        try:
            response = requests.get(url, headers=headers)
            response.raise_for_status()
            data = response.json()
            jobs = []

            for job in data.get("data", []):
                memos = []
                for memo in job.get("memos", []):
                    memos.append(ACPMemo(
                        id=memo.get("id"),
                        type=MemoType(int(memo.get("memoType"))),
                        content=memo.get("content"),
                        next_phase=ACPJobPhase(int(memo.get("nextPhase")))
                    ))

                context = job.get("context")
                if isinstance(context, str):
                    try:
                        context = json.loads(context)
                    except json.JSONDecodeError:
                        context = None

                jobs.append(ACPJob(
                    acp_client=self,
                    id=job.get("id"),
                    provider_address=job.get("providerAddress"),
                    client_address=job.get("clientAddress"),
                    evaluator_address=job.get("evaluatorAddress"),
                    memos=memos,
                    phase=job.get("phase"),
                    price=job.get("price"),
                    context=context
                ))
            return jobs
        except Exception as e:
            raise ACPApiError(f"Failed to get cancelled jobs: {e}")

    def get_job_by_onchain_id(self, onchain_job_id: int) -> "ACPJob":
        url = f"{self.acp_api_url}/jobs/{onchain_job_id}"
        headers = {
            "wallet-address": self.agent_address
        }

        try:
            response = requests.get(url, headers=headers)
            response.raise_for_status()
            data = response.json()

            if data.get("error"):
                raise ACPApiError(data["error"]["message"])

            memos = []
            for memo in data.get("data", {}).get("memos", []):
                memos.append(ACPMemo(
                    id=memo.get("id"),
                    type=MemoType(int(memo.get("memoType"))),
                    content=memo.get("content"),
                    next_phase=ACPJobPhase(int(memo.get("nextPhase")))
                ))

            context = data.get("data", {}).get("context")
            if isinstance(context, str):
                try:
                    context = json.loads(context)
                except json.JSONDecodeError:
                    context = None

            return ACPJob(
                acp_client=self,
                id=data.get("data", {}).get("id"),
                provider_address=data.get("data", {}).get("providerAddress"),
                client_address=data.get("data", {}).get("clientAddress"),
                evaluator_address=data.get("data", {}).get("evaluatorAddress"),
                memos=memos,
                phase=data.get("data", {}).get("phase"),
                price=data.get("data", {}).get("price"),
                context=context
            )
        except Exception as e:
            raise ACPApiError(f"Failed to get job by onchain ID: {e}")

    def get_memo_by_id(self, onchain_job_id: int, memo_id: int) -> 'ACPMemo':
        url = f"{self.acp_api_url}/jobs/{onchain_job_id}/memos/{memo_id}"
        headers = {
            "wallet-address": self.agent_address
        }

        try:
            response = requests.get(url, headers=headers)
            response.raise_for_status()
            data = response.json()

            if data.get("error"):
                raise ACPApiError(data["error"]["message"])

            return ACPMemo(
                id=data.get("data", {}).get("id"),
                type=MemoType(int(data.get("data", {}).get("memoType"))),
                content=data.get("data", {}).get("content"),
                next_phase=ACPJobPhase(int(data.get("data", {}).get("nextPhase")))
            )

        except Exception as e:
            raise ACPApiError(f"Failed to get memo by ID: {e}")

    def get_agent(self, wallet_address: str) -> Optional[IACPAgent]:
        url = f"{self.acp_api_url}/agents?filters[walletAddress]={wallet_address}"

        try:
            response = requests.get(url)
            response.raise_for_status()
            data = response.json()

            agents_data = data.get("data", [])
            if not agents_data:
                return None

            agent_data = agents_data[0]

            offerings = [
                ACPJobOffering(
                    acp_client=self,
                    provider_address=agent_data["walletAddress"],
                    type=off["name"],
                    agent_twitter_handle=agent_data.get("twitterHandle"),
                    price=off["price"],
                    requirementSchema=off.get("requirementSchema", None)
                )
                for off in agent_data.get("offerings", [])
            ]

            return IACPAgent(
                id=agent_data["id"],
                name=agent_data.get("name"),
                description=agent_data.get("description"),
                wallet_address=Web3.to_checksum_address(agent_data["walletAddress"]),
                offerings=offerings,
                twitter_handle=agent_data.get("twitterHandle"),
                metrics=agent_data.get("metrics"),
                processing_time=agent_data.get("processingTime", "")
            )

        except requests.exceptions.RequestException as e:
            raise ACPApiError(f"Failed to get agent: {e}")
        except Exception as e:
            raise ACPError(f"An unexpected error occurred while getting agent: {e}")


# Rebuild the AcpJob model after VirtualsACP is defined
ACPJob.model_rebuild()
ACPMemo.model_rebuild()
ACPJobOffering.model_rebuild()<|MERGE_RESOLUTION|>--- conflicted
+++ resolved
@@ -22,11 +22,7 @@
 from virtuals_acp.exceptions import ACPApiError, ACPError
 from virtuals_acp.job import ACPJob
 from virtuals_acp.memo import ACPMemo
-<<<<<<< HEAD
-from virtuals_acp.models import ACPAgentSort, ACPJobPhase, ACPGraduationStatus, ACPOnlineStatus, MemoType, IACPAgent
-=======
-from virtuals_acp.models import ACPAgentSort, ACPJobPhase, MemoType, IACPAgent, IDeliverable
->>>>>>> a1736475
+from virtuals_acp.models import ACPAgentSort, ACPJobPhase, ACPGraduationStatus, ACPOnlineStatus, MemoType, IACPAgent, IDeliverable
 from virtuals_acp.offering import ACPJobOffering
 
 
@@ -678,7 +674,6 @@
                     acp_client=self,
                     provider_address=agent_data["walletAddress"],
                     type=off["name"],
-                    agent_twitter_handle=agent_data.get("twitterHandle"),
                     price=off["price"],
                     requirementSchema=off.get("requirementSchema", None)
                 )
